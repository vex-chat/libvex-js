{
    "name": "@vex-chat/vex-js",
<<<<<<< HEAD
    "version": "0.9.89",
=======
    "version": "0.9.9",
>>>>>>> ac2607f4
    "description": "Library for communicating with xchat server.",
    "main": "./dist/index.js",
    "author": "Extra <extrahash@protonmail.com>",
    "license": "UNLICENSED",
    "scripts": {
        "start": "node ./dist/test/test.js",
        "build": "rm -rf ./dist/*; node ./node_modules/typescript/bin/tsc",
        "prettier": "node ./node_modules/prettier/bin-prettier.js '**/*.{ts,tsx,json,md}' --trailing-comma es5 --tab-width 4 --ignore-path .gitignore  --arrow-parens always --write",
        "lint": "./node_modules/tslint/bin/tslint src/**/*.ts{,x}",
        "lint-fix": "./node_modules/tslint/bin/tslint src/**/*.ts{,x} --fix",
        "prepack": "yarn build"
    },
    "devDependencies": {
        "dotenv": "^8.2.0",
        "husky": "^3.1.0",
        "lint-staged": "^9.5.0",
        "prettier": "^1.19.1",
        "tslint": "^5.20.1",
        "tslint-config-prettier": "^1.18.0",
        "typescript": "^3.7.2"
    },
    "lint-staged": {
        "src/**/*.{ts}": [
            "./node_modules/tslint/bin/tslint -c tslint.json --fix",
            "git add"
        ]
    },
    "husky": {
        "hooks": {
            "pre-commit": "yarn prettier; git add --all; lint-staged"
        }
    },
    "dependencies": {
        "@extrahash/sleep": "^1.0.0",
        "@types/chalk": "^2.2.0",
        "@types/create-hmac": "^1.1.0",
        "@types/knex": "^0.16.1",
        "@types/msgpack-lite": "^0.1.7",
        "@types/uuid": "^8.3.0",
        "@types/ws": "^7.4.0",
        "@vex-chat/crypto-js": "^0.7.3",
        "@vex-chat/types-js": "^0.7.3",
        "axios": "^0.21.0",
        "chalk": "^4.1.0",
        "electron-log": "^4.1.1",
        "knex": "^0.21.12",
        "msgpack-lite": "^0.1.26",
        "sqlite3": "^5.0.0",
        "tweetnacl": "^1.0.3",
        "uuid": "^8.3.1",
        "ws": "^7.4.0"
    },
    "publishConfig": {
        "registry": "https://npm.pkg.github.com/"
    }
}<|MERGE_RESOLUTION|>--- conflicted
+++ resolved
@@ -1,10 +1,6 @@
 {
     "name": "@vex-chat/vex-js",
-<<<<<<< HEAD
-    "version": "0.9.89",
-=======
     "version": "0.9.9",
->>>>>>> ac2607f4
     "description": "Library for communicating with xchat server.",
     "main": "./dist/index.js",
     "author": "Extra <extrahash@protonmail.com>",
