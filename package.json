--- conflicted
+++ resolved
@@ -1,11 +1,6 @@
 {
-<<<<<<< HEAD
-    "name": "@vex-chat/vex-js",
-    "version": "0.11.5",
-=======
     "name": "@vex-chat/vex",
     "version": "0.11.9",
->>>>>>> 59e3cb19
     "description": "Library for communicating with xchat server.",
     "main": "./dist/index.js",
     "author": "Extra <extrahash@protonmail.com>",
